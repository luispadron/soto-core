//
//  Client.swift
//  AWSSDKSwift
//
//  Created by Yuki Takei on 2017/03/13.
//
//

import Foundation
import Dispatch
import NIO
import NIOHTTP1
import HypertextApplicationLanguage

extension String {
    public static let uriAWSQueryAllowed: [String] = ["&", "\'", "(", ")", "-", ".", "0", "1", "2", "3", "4", "5", "6", "7", "8", "9", "=", "A", "B", "C", "D", "E", "F", "G", "H", "I", "J", "K", "L", "M", "N", "O", "P", "Q", "R", "S", "T", "U", "V", "W", "X", "Y", "Z", "_", "a", "b", "c", "d", "e", "f", "g", "h", "i", "j", "k", "l", "m", "n", "o", "p", "q", "r", "s", "t", "u", "v", "w", "x", "y", "z"]
}

/// Convenience shorthand for `EventLoopFuture`.
public typealias Future = EventLoopFuture

public struct InputContext {
    let Shape: AWSShape.Type
    let input: AWSShape
}

public struct AWSClient {

    public enum RequestError: Error {
        case invalidURL(String)
    }

    let signer: Signers.V4

    let apiVersion: String

    let amzTarget: String?

    let _endpoint: String?

    let serviceProtocol: ServiceProtocol

    let serviceEndpoints: [String: String]

    let partitionEndpoint: String?

    public let middlewares: [AWSRequestMiddleware]

    public var possibleErrorTypes: [AWSErrorType.Type]

    public var endpoint: String {
        if let givenEndpoint = self._endpoint {
            return givenEndpoint
        }
        return "https://\(serviceHost)"
    }

    public var serviceHost: String {
        if let serviceEndpoint = serviceEndpoints[signer.region.rawValue] {
            return serviceEndpoint
        }

        if let partitionEndpoint = partitionEndpoint, let globalEndpoint = serviceEndpoints[partitionEndpoint] {
            return globalEndpoint
        }
        return "\(signer.service).\(signer.region.rawValue).amazonaws.com"
    }

    public var credential: CredentialProvider

    public static let eventGroup: EventLoopGroup = MultiThreadedEventLoopGroup(numberOfThreads: 1)

    public init(accessKeyId: String? = nil, secretAccessKey: String? = nil, region givenRegion: Region?, amzTarget: String? = nil, service: String, serviceProtocol: ServiceProtocol, apiVersion: String, endpoint: String? = nil, serviceEndpoints: [String: String] = [:], partitionEndpoint: String? = nil, middlewares: [AWSRequestMiddleware] = [], possibleErrorTypes: [AWSErrorType.Type]? = nil) {
        //let credential: CredentialProvider
        if let accessKey = accessKeyId, let secretKey = secretAccessKey {
            self.credential = Credential(accessKeyId: accessKey, secretAccessKey: secretKey)
        } else if let ecredential = EnvironementCredential() {
            self.credential = ecredential
        } else if let scredential = try? SharedCredential() {
            self.credential = scredential
        } else {
            self.credential = Credential(accessKeyId: "", secretAccessKey: "")
        }

        let region: Region
        if let _region = givenRegion {
            region = _region
        }
        else if let partitionEndpoint = partitionEndpoint, let reg = Region(rawValue: partitionEndpoint) {
            region = reg
        } else if let defaultRegion = ProcessInfo.processInfo.environment["AWS_DEFAULT_REGION"], let reg = Region(rawValue: defaultRegion) {
            region = reg
        } else {
            region = .useast1
        }

        self.signer = Signers.V4(region: region, service: service)
        self.apiVersion = apiVersion
        self._endpoint = endpoint
        self.amzTarget = amzTarget
        self.serviceProtocol = serviceProtocol
        self.serviceEndpoints = serviceEndpoints
        self.partitionEndpoint = partitionEndpoint
        self.middlewares = middlewares
        self.possibleErrorTypes = possibleErrorTypes ?? []
    }

}

// invoker
extension AWSClient {
    fileprivate func invoke(_ nioRequest: Request) -> Future<Response>{
        let client = HTTPClient(hostname: nioRequest.head.headers["Host"].first!, port: 443)
        let futureResponse = client.connect(nioRequest)

        futureResponse.whenComplete {
            client.close { error in
                if let error = error {
                    print("Error closing connection: \(error)")
                }
            }
        }

        return futureResponse
    }
}

// public facing apis
extension AWSClient {
    public func send<Input: AWSShape>(operation operationName: String, path: String, httpMethod: String, input: Input) throws {

        return getCredential().thenThrowing { credential in
                let awsRequest = try self.createAWSRequest(
                    operation: operationName,
                    path: path,
                    httpMethod: httpMethod,
                    input: input
                )
                return try self.createNioRequest(awsRequest, credential)
            }.whenSuccess { nioRequest in
                _ = self.invoke(nioRequest)
          }
    }

    public func send(operation operationName: String, path: String, httpMethod: String) throws {

        return getCredential().thenThrowing { credential in
                let awsRequest = try self.createAWSRequest(
                    operation: operationName,
                    path: path,
                    httpMethod: httpMethod
                )
                return try self.createNioRequest(awsRequest, credential)
            }.whenSuccess { nioRequest in
                _ = self.invoke(nioRequest)
          }
    }

    public func send<Output: AWSShape>(operation operationName: String, path: String, httpMethod: String) throws -> Future<Output> {

        return getCredential().thenThrowing { credential in
                let awsRequest = try self.createAWSRequest(
                    operation: operationName,
                    path: path,
                    httpMethod: httpMethod
                )
                return try self.createNioRequest(awsRequest, credential)
            }.then { nioRequest in
                return self.invoke(nioRequest)
            }.thenThrowing { response in
                return try self.validate(operation: operationName, response: response)
            }
    }

    public func send<Output: AWSShape, Input: AWSShape>(operation operationName: String, path: String, httpMethod: String, input: Input)
        throws -> Future<Output> {

            return getCredential().thenThrowing { credential in
                    let awsRequest = try self.createAWSRequest(
                        operation: operationName,
                        path: path,
                        httpMethod: httpMethod,
                        input: input
                    )
                    return try self.createNioRequest(awsRequest, credential)
                }.then { nioRequest in
                    return self.invoke(nioRequest)
                }.thenThrowing { response in
                    return try self.validate(operation: operationName, response: response)
                }
    }

}

// request creator
extension AWSClient {

    fileprivate func getCredential() -> Future<CredentialProvider> {
        //let futureCredential: Future<CredentialProvider>
        if credential.isEmpty() || credential.nearExpiration() {
            do {
                return try MetaDataService.getCredential()
            } catch {
                // should not be crash
            }
        }
        return AWSClient.eventGroup.next().newSucceededFuture(result: credential)
    }

    fileprivate func createNIORequestWithSignedURL(_ awsRequest: AWSRequest, _ credential: CredentialProvider) throws -> Request {
        var nioRequest = try awsRequest.toNIORequest()

        guard let unsignedUrl = URL(string: nioRequest.head.uri), let hostWithPort = unsignedUrl.hostWithPort else {
            fatalError("nioRequest.head.uri is invalid.")
        }

        let signedURI = signer.signedURL(url: unsignedUrl, credentialForSignature: credential)
        nioRequest.head.uri = signedURI.absoluteString
        nioRequest.head.headers.replaceOrAdd(name: "Host", value: hostWithPort)

        return nioRequest
    }

    fileprivate func createNIORequestWithSignedHeader(_ awsRequest: AWSRequest, _ credential: CredentialProvider) throws -> Request {
        return try nioRequestWithSignedHeader(awsRequest.toNIORequest(), credential)
    }

    fileprivate func nioRequestWithSignedHeader(_ nioRequest: Request, _ credential: CredentialProvider) throws -> Request {
        var nioRequest = nioRequest

        guard let url = URL(string: nioRequest.head.uri), let _ = url.hostWithPort else {
            throw RequestError.invalidURL("nioRequest.head.uri is invalid.")
        }

        // TODO avoid copying
        var headers: [String: String] = [:]
        for (key, value) in nioRequest.head.headers {
            headers[key.description] = value
        }

<<<<<<< HEAD
        let method = { () -> String in
            switch nioRequest.head.method {
            case HTTPMethod.RAW(value: "HEAD"): return "HEAD"
            case HTTPMethod.RAW(value: "GET"): return "GET"
            case HTTPMethod.RAW(value: "POST"): return "POST"
            case HTTPMethod.RAW(value: "PUT"): return "PUT"
            case HTTPMethod.RAW(value: "PATCH"): return "PATCH"
            case HTTPMethod.RAW(value: "DELETE"): return "DELETE"
            default: return "GET"
            }
        }()

        guard let url = URL(string: nioRequest.head.uri), let _ = url.hostWithPort else {
            fatalError("nioRequest.head.uri is invalid.")
        }
=======
        // We need to convert from the NIO type to a string
        // when we sign the headers and attach the auth cookies
        //
        let method = "\(nioRequest.head.method)"
>>>>>>> 5cc18215

        let signedHeaders = signer.signedHeaders(
            url: url,
            headers: headers,
            method: method,
            bodyData: nioRequest.body,
            credentialForSignature: credential
        )

        for (key, value) in signedHeaders {
            nioRequest.head.headers.replaceOrAdd(name: key, value: value)
        }

        return nioRequest
    }

    func createNioRequest(_ awsRequest: AWSRequest, _ credential: CredentialProvider) throws -> Request {
        switch awsRequest.httpMethod {
        case "GET":
            switch self.serviceProtocol.type {
            case .restjson:
                return try createNIORequestWithSignedHeader(awsRequest, credential)
            default:
                return try createNIORequestWithSignedURL(awsRequest, credential)
            }
        default:
            return try createNIORequestWithSignedHeader(awsRequest, credential)
        }
    }

    fileprivate func createAWSRequest(operation operationName: String, path: String, httpMethod: String) throws -> AWSRequest {

        guard let url = URL(string: "\(endpoint)\(path)"), let _ = url.hostWithPort else {
            throw RequestError.invalidURL("\(endpoint)\(path) must specify url host and scheme")
        }

        return AWSRequest(
            region: self.signer.region,
            url: url,
            serviceProtocol: serviceProtocol,
            service: signer.service,
            amzTarget: amzTarget,
            operation: operationName,
            httpMethod: httpMethod,
            httpHeaders: [:],
            body: .empty,
            middlewares: middlewares
        )
    }

    fileprivate func createAWSRequest<Input: AWSShape>(operation operationName: String, path: String, httpMethod: String, input: Input) throws -> AWSRequest {
        var headers: [String: String] = [:]
        var path = path
        var urlComponents = URLComponents()
        var body: Body = .empty
        var queryParams: [String: Any] = [:]

        guard let baseURL = URL(string: "\(endpoint)"), let _ = baseURL.hostWithPort else {
            throw RequestError.invalidURL("\(endpoint) must specify url host and scheme")
        }

        urlComponents.host = baseURL.host
        urlComponents.scheme = baseURL.scheme

        // TODO should replace with Encodable
        let mirror = Mirror(reflecting: input)

        for (key, value) in Input.headerParams {
            if let attr = mirror.getAttribute(forKey: value.toSwiftVariableCase()) {
                headers[key] = "\(attr)"
            }
        }

        for (key, value) in Input.queryParams {
            if let attr = mirror.getAttribute(forKey: value.toSwiftVariableCase()) {
                queryParams[key] = "\(attr)"
            }
        }

        for (key, value) in Input.pathParams {
            if let attr = mirror.getAttribute(forKey: value.toSwiftVariableCase()) {
                path = path
                    .replacingOccurrences(of: "{\(key)}", with: "\(attr)")
                    // percent-encode key which is part of the path
                    .replacingOccurrences(of: "{\(key)+}", with: "\(attr)".addingPercentEncoding(withAllowedCharacters: .urlPathAllowed)!)
            }
        }

        switch serviceProtocol.type {
        case .json, .restjson:
            if let payload = Input.payloadPath, let payloadBody = mirror.getAttribute(forKey: payload.toSwiftVariableCase()) {
                switch payloadBody {
                case is AWSShape:
                    let inputBody: Body = .json(try AWSShapeEncoder().encodeToJSONUTF8Data(input))
                    if let inputDict = try inputBody.asDictionary(), let payloadDict = inputDict[payload] {
                        body = .json(try JSONSerialization.data(withJSONObject: payloadDict))
                    }
                default:
                    body = Body(anyValue: payloadBody)
                }
                headers.removeValue(forKey: payload.toSwiftVariableCase())
            } else {
                body = .json(try AWSShapeEncoder().encodeToJSONUTF8Data(input))
            }

        case .query:
            var dict = AWSShapeEncoder().encodeToQueryDictionary(input)

            dict["Action"] = operationName
            dict["Version"] = apiVersion

            switch httpMethod {
            case "GET":
                queryParams = queryParams.merging(dict) { $1 }
            default:
                if let urlEncodedQueryParams = urlEncodeQueryParams(fromDictionary: dict) {
                    body = .text(urlEncodedQueryParams)
                }
            }

        case .restxml:
            if let payload = Input.payloadPath, let payloadBody = mirror.getAttribute(forKey: payload.toSwiftVariableCase()) {
                switch payloadBody {
                case let pb as AWSShape:
                    body = .xml(try AWSShapeEncoder().encodeToXMLNode(pb))
                default:
                    body = Body(anyValue: payloadBody)
                }
                headers.removeValue(forKey: payload.toSwiftVariableCase())
            } else {
                body = .xml(try AWSShapeEncoder().encodeToXMLNode(input))
            }

        case .other(let proto):
            switch proto.lowercased() {
            case "ec2":
                let data = try AWSShapeEncoder().encodeToJSONUTF8Data(input)
                var params = try JSONSerializer().serializeToDictionary(data)
                params["Action"] = operationName
                params["Version"] = apiVersion
                body = .text(params.map({ "\($0.key)=\($0.value)" }).joined(separator: "&"))
            default:
                break
            }
        }

        guard let parsedPath = URLComponents(string: path) else {
            throw RequestError.invalidURL("\(endpoint)\(path)")
        }
        urlComponents.path = parsedPath.path

        // construct query array
        var queryItems = urlQueryItems(fromDictionary: queryParams) ?? []

        // add new queries to query item array. These need to be added to the queryItems list instead of the queryParams dictionary as added nil items to a dictionary doesn't add a value.
        if let pathQueryItems = parsedPath.queryItems {
            for item in pathQueryItems {
                if let value = item.value {
                    queryItems.append(URLQueryItem(name:item.name, value:value))
                } else {
                    queryItems.append(URLQueryItem(name:item.name, value:""))
                }
            }
        }

        // only set queryItems if there exist any
        urlComponents.queryItems = queryItems.count == 0 ? nil : queryItems

        guard let url = urlComponents.url else {
            throw RequestError.invalidURL("\(endpoint)\(path)")
        }

        return AWSRequest(
            region: self.signer.region,
            url: url,
            serviceProtocol: serviceProtocol,
            service: signer.service,
            amzTarget: amzTarget,
            operation: operationName,
            httpMethod: httpMethod,
            httpHeaders: headers,
            body: body,
            middlewares: middlewares
        )
    }

    fileprivate func urlEncodeQueryParams(fromDictionary dict: [String:Any]) -> String? {
        var components = URLComponents()
        components.queryItems = urlQueryItems(fromDictionary: dict)
        if components.queryItems != nil, let url = components.url {
            return url.query
        }
        return nil
    }

    fileprivate func urlQueryItems(fromDictionary dict: [String:Any]) -> [URLQueryItem]? {
        var queryItems: [URLQueryItem] = []
        let keys = Array(dict.keys).sorted()

        for key in keys {
            if let value = dict[key] {
                queryItems.append(URLQueryItem(name: key, value: String(describing: value)))
            } else {
                queryItems.append(URLQueryItem(name: key, value: ""))
            }
        }
        return queryItems.isEmpty ? nil : queryItems
    }
}

// debug request creator
#if DEBUG
extension AWSClient {

    func debugGetCredential() -> Future<CredentialProvider> {
        return getCredential()
    }

    func debugCreateAWSRequest<Input: AWSShape>(operation operationName: String, path: String, httpMethod: String, input: Input) throws -> AWSRequest {
        return try createAWSRequest(operation: operationName, path: path, httpMethod: httpMethod, input: input)
    }
}
#endif

// response validator
extension AWSClient {
    fileprivate func validate<Output: AWSShape>(operation operationName: String, response: Response) throws -> Output {

        guard (200..<300).contains(response.head.status.code) else {
            let responseBody = try validateBody(
                for: response,
                payloadPath: nil,
                members: Output._members
            )
            throw createError(for: response, withComputedBody: responseBody, withRawData: response.body)
        }

        let responseBody = try validateBody(
            for: response,
            payloadPath: Output.payloadPath,
            members: Output._members
        )

        var responseHeaders: [String: String] = [:]
        for (key, value) in response.head.headers {
            responseHeaders[key.description] = value
        }

        var outputDict: [String: Any] = [:]
        switch responseBody {
        case .json(let data):
            outputDict = try JSONSerialization.jsonObject(with: data, options: []) as? [String: Any] ?? [:]

        case .xml(let node):
            let str = XMLNodeSerializer(node: node).serializeToJSON()
            outputDict = try JSONSerialization.jsonObject(with: str.data(using: .utf8)!, options: []) as? [String: Any] ?? [:]

            if let childOutputDict = outputDict[operationName+"Response"] as? [String: Any] {
                outputDict = childOutputDict
                if let childOutputDict = outputDict[operationName+"Result"] as? [String: Any] {
                    outputDict = childOutputDict
                }
            } else {
                if let key = outputDict.keys.first, let dict = outputDict[key] as? [String: Any] {
                    outputDict = dict
                }
            }

        case .buffer(let data):
            if let payload = Output.payloadPath {
                outputDict[payload] = data
            }

        case .text(let text):
            if let payload = Output.payloadPath {
                outputDict[payload] = text
            }

        default:
            break
        }

        for (key, value) in response.head.headers {
            let headerParams = Output.headerParams
            if let index = headerParams.index(where: { $0.key.lowercased() == key.description.lowercased() }) {
                if let number = Double(value) {
                    outputDict[headerParams[index].key] = number.truncatingRemainder(dividingBy: 1) == 0 ? Int(number) : number
                } else if let boolean = Bool(value) {
                    outputDict[headerParams[index].key] = boolean
                } else {
                    outputDict[headerParams[index].key] = value
                }
            }
        }

        switch responseBody {
        case .xml:
            return try UntypedDictionaryDecoder().decode(Output.self, from: outputDict)
        default:
            return try DictionaryDecoder().decode(Output.self, from: outputDict)
        }
    }

    private func validateBody(for response: Response, payloadPath: String?, members: [AWSShapeMember]) throws -> Body {
        var responseBody: Body = .empty
        let data = response.body

        if data.isEmpty {
            return responseBody
        }

        if payloadPath != nil {
            return .buffer(data)
        }

        switch serviceProtocol.type {
        case .json, .restjson:
            if let cType = response.contentType(), cType.contains("hal+json") {
                let representation = try Representation.from(json: data)
                var dictionary = representation.properties
                for rel in representation.rels {
                    guard let representations = try Representation.from(json: data).representations(for: rel) else {
                        continue
                    }

                    guard let hint = members.filter({ $0.location?.name == rel }).first else {
                        continue
                    }

                    switch hint.type {
                    case .list:
                        let properties : [[String: Any]] = try representations.map({
                            var props = $0.properties
                            var linkMap: [String: [Link]] = [:]

                            for link in $0.links {
                                let key = link.rel.camelCased(separator: ":")
                                if linkMap[key] == nil {
                                    linkMap[key] = []
                                }
                                linkMap[key]?.append(link)
                            }

                            for (key, links) in linkMap {
                                var dict: [String: Any] = [:]
                                for link in links {
                                    guard let name = link.name else { continue }
                                    let head = HTTPRequestHead(version: HTTPVersion(major: 1, minor: 1), method: .GET, uri: endpoint + link.href)
                                    let nioRequest = try nioRequestWithSignedHeader(Request(head: head, body: Data()), credential)
                                    //
                                    // this is a hack to wait...
                                    ///
                                    while dict[name] == nil {
                                        _ = invoke(nioRequest).thenThrowing{ res in
                                            let representaion = try Representation().from(json: res.body)
                                            dict[name] = representaion.properties
                                        }
                                    }
                                }
                                props[key] = dict
                            }

                            return props
                        })
                        dictionary[rel] = properties

                    default:
                        dictionary[rel] = representations.map({ $0.properties }).first ?? [:]
                    }
                }
                responseBody = .json(try JSONSerialization.data(withJSONObject: dictionary, options: []))

            } else {
                responseBody = .json(data)
            }

        case .restxml, .query:
            let xmlNode = try XML2Parser(data: data).parse()
            responseBody = .xml(xmlNode)

        case .other(let proto):
            switch proto.lowercased() {
            case "ec2":
                let xmlNode = try XML2Parser(data: data).parse()
                responseBody = .xml(xmlNode)

            default:
                responseBody = .buffer(data)
            }
        }

        return responseBody
    }

    private func createError(for response: Response, withComputedBody body: Body, withRawData data: Data) -> Error {
        let bodyDict: [String: Any]
        if let dict = try? body.asDictionary() {
            bodyDict = dict ?? [:]
        } else {
            bodyDict = [:]
        }

        var code: String?
        var message: String?

        switch serviceProtocol.type {
        case .query:
            guard let dict = bodyDict["ErrorResponse"] as? [String: Any] else {
                break
            }
            let errorDict = dict["Error"] as? [String: Any]
            code = errorDict?["Code"] as? String
            message = errorDict?["Message"] as? String

        case .restxml:
            let errorDict = bodyDict["Error"] as? [String: Any]
            code = errorDict?["Code"] as? String
            message = errorDict?.filter({ $0.key != "Code" })
                .map({ "\($0.key): \($0.value)"})
                .joined(separator: ", ")

        case .restjson:
            code = response.head.headers.filter( { $0.name == "x-amzn-ErrorType"}).first?.value
            message = bodyDict.filter({ $0.key.lowercased() == "message" }).first?.value as? String

        case .json:
            code = bodyDict["__type"] as? String
            message = bodyDict.filter({ $0.key.lowercased() == "message" }).first?.value as? String

        default:
            break
        }

        if let errorCode = code {
            for errorType in possibleErrorTypes {
                if let error = errorType.init(errorCode: errorCode, message: message) {
                    return error
                }
            }

            if let error = AWSClientError(errorCode: errorCode, message: message) {
                return error
            }

            if let error = AWSServerError(errorCode: errorCode, message: message) {
                return error
            }

            return AWSResponseError(errorCode: errorCode, message: message)
        }

        return AWSError(message: message ?? "Unhandled Error", rawBody: String(data: data, encoding: .utf8) ?? "")
    }
}

extension AWSClient.RequestError: CustomStringConvertible {
    public var description: String {
        switch self {
        case .invalidURL(let urlString):
            return """
            The request url \(urlString) is invalid format.
            This error is internal. So please make a issue on https://github.com/noppoMan/aws-sdk-swift/issues to solve it.
            """
        }
    }
}<|MERGE_RESOLUTION|>--- conflicted
+++ resolved
@@ -238,28 +238,10 @@
             headers[key.description] = value
         }
 
-<<<<<<< HEAD
-        let method = { () -> String in
-            switch nioRequest.head.method {
-            case HTTPMethod.RAW(value: "HEAD"): return "HEAD"
-            case HTTPMethod.RAW(value: "GET"): return "GET"
-            case HTTPMethod.RAW(value: "POST"): return "POST"
-            case HTTPMethod.RAW(value: "PUT"): return "PUT"
-            case HTTPMethod.RAW(value: "PATCH"): return "PATCH"
-            case HTTPMethod.RAW(value: "DELETE"): return "DELETE"
-            default: return "GET"
-            }
-        }()
-
-        guard let url = URL(string: nioRequest.head.uri), let _ = url.hostWithPort else {
-            fatalError("nioRequest.head.uri is invalid.")
-        }
-=======
         // We need to convert from the NIO type to a string
         // when we sign the headers and attach the auth cookies
         //
         let method = "\(nioRequest.head.method)"
->>>>>>> 5cc18215
 
         let signedHeaders = signer.signedHeaders(
             url: url,
