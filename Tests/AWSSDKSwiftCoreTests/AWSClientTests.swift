//
//  AWSClient.swift
//  AWSSDKSwift
//
//  Created by Jonathan McAllister on 2018/10/13.
//
//

import Foundation
import NIO
import NIOHTTP1
import XCTest
import AsyncHTTPClient
@testable import AWSSDKSwiftCore

class AWSClientTests: XCTestCase {

    struct AWSHTTPResponseImpl: AWSHTTPResponse {
        let status: HTTPResponseStatus
        let headers: HTTPHeaders
        let body: ByteBuffer?

        init(status: HTTPResponseStatus, headers: HTTPHeaders, body: ByteBuffer?) {
            self.status = status
            self.headers = headers
            self.body = body
        }

        init(status: HTTPResponseStatus, headers: HTTPHeaders, bodyData: Data?) {
            var body: ByteBuffer? = nil
            if let bodyData = bodyData {
                body = ByteBufferAllocator().buffer(capacity: bodyData.count)
                body?.writeBytes(bodyData)
            }
            self.init(status: status, headers: headers, body: body)
        }
    }

    static var allTests : [(String, (AWSClientTests) -> () throws -> Void)] {
        return [
            ("testGetCredential", testGetCredential),
            ("testExpiredCredential", testExpiredCredential),
            ("testCreateAWSRequest", testCreateAWSRequest),
            ("testCreateNIORequest", testCreateNIORequest),
            ("testValidateCode", testValidateCode),
            ("testUnsignedClient", testUnsignedClient),
            ("testValidateXMLResponse", testValidateXMLResponse),
            ("testValidateXMLPayloadResponse", testValidateXMLPayloadResponse),
            ("testValidateXMLError", testValidateXMLError),
            ("testValidateJSONResponse", testValidateJSONResponse),
            ("testValidateJSONPayloadResponse", testValidateJSONPayloadResponse),
            ("testValidateJSONError", testValidateJSONError),
            ("testDataInJsonPayload", testDataInJsonPayload)
        ]
    }

    struct C: AWSShape {
        public static var _members: [AWSShapeMember] = [
            AWSShapeMember(label: "value", location: .header(locationName: "value"), required: true, type: .string)
        ]

        let value = "<html><body><a href=\"https://redsox.com\">Test</a></body></html>"

        private enum CodingKeys: String, CodingKey {
            case value = "Value"
        }
    }

    struct E: AWSShape {
        public static var _members: [AWSShapeMember] = [
            AWSShapeMember(label: "Member", required: true, type: .list),
        ]

        let Member = ["memberKey": "memberValue", "memberKey2" : "memberValue2"]

        private enum CodingKeys: String, CodingKey {
            case Member = "Member"
        }
    }

    struct F: AWSShape {
        public static let payloadPath: String? = "fooParams"

        public static var _members: [AWSShapeMember] = [
            AWSShapeMember(label: "Member", required: true, type: .list),
            AWSShapeMember(label: "fooParams", required: false, type: .structure),
        ]

        public let fooParams: E?

        public init(fooParams: E? = nil) {
            self.fooParams = fooParams
        }

        private enum CodingKeys: String, CodingKey {
            case fooParams = "fooParams"
        }
    }


    func testGetCredential() {
        let eventLoopGroup = MultiThreadedEventLoopGroup(numberOfThreads: 1)
        defer { XCTAssertNoThrow(try eventLoopGroup.syncShutdownGracefully()) }

        let sesClient = AWSClient(
            accessKeyId: "key",
            secretAccessKey: "secret",
            region: nil,
            service: "email",
            serviceProtocol: ServiceProtocol(type: .query),
            apiVersion: "2013-12-01",
            middlewares: [],
            eventLoopGroupProvider: .shared(eventLoopGroup)
        )

        do {
            let credentialForSignature = try sesClient.credentialProvider.getCredential().wait()
            XCTAssertEqual(credentialForSignature.accessKeyId, "key")
            XCTAssertEqual(credentialForSignature.secretAccessKey, "secret")
        } catch {
            XCTFail(error.localizedDescription)
        }
    }

    // this test only really works on Linux as it requires the MetaDataService. On mac it will just pass automatically
    func testExpiredCredential() {
        let client = AWSClient(
            region: .useast1,
            service: "email",
            serviceProtocol: ServiceProtocol(type: .query),
            apiVersion: "2013-12-01",
            eventLoopGroupProvider: .useAWSClientShared)

        do {
            let credentials = try client.credentialProvider.getCredential().wait()
            print(credentials)
        } catch NIO.ChannelError.connectTimeout(_) {
            // credentials request should fail and throw a timeout error as we are not running on a EC2/ECS instance
        } catch MetaDataServiceError.couldNotGetInstanceRoleName {
            // credentials request fails in a slightly different way on travis
        } catch {
            XCTFail(error.localizedDescription)
        }
    }

    struct G: AWSShape {
        public static let payloadPath: String? = "data"

        public static var members: [AWSShapeMember] = [
            AWSShapeMember(label: "data", required: true, type: .blob)
        ]

        public let data: Data

        public init(data: Data) {
            self.data = data
        }

        private enum CodingKeys: String, CodingKey {
        case data = "data"
        }
    }

    let sesClient = AWSClient(
        accessKeyId: "foo",
        secretAccessKey: "bar",
        region: nil,
        service: "email",
        serviceProtocol: ServiceProtocol(type: .query),
        apiVersion: "2013-12-01",
        middlewares: [AWSLoggingMiddleware()],
        eventLoopGroupProvider: .useAWSClientShared
    )

    let kinesisClient = AWSClient(
        accessKeyId: "foo",
        secretAccessKey: "bar",
        region: nil,
        amzTarget: "Kinesis_20131202",
        service: "kinesis",
        serviceProtocol: ServiceProtocol(type: .json, version: ServiceProtocol.Version(major: 1, minor: 1)),
        apiVersion: "2013-12-02",
        middlewares: [AWSLoggingMiddleware()],
        possibleErrorTypes: [KinesisErrorType.self],
        eventLoopGroupProvider: .useAWSClientShared
    )

    let s3Client = AWSClient(
        accessKeyId: "foo",
        secretAccessKey: "bar",
        region: nil,
        service: "s3",
        serviceProtocol: ServiceProtocol(type: .restxml),
        apiVersion: "2006-03-01",
        endpoint: nil,
        serviceEndpoints: ["us-west-2": "s3.us-west-2.amazonaws.com", "eu-west-1": "s3.eu-west-1.amazonaws.com", "us-east-1": "s3.amazonaws.com", "ap-northeast-1": "s3.ap-northeast-1.amazonaws.com", "s3-external-1": "s3-external-1.amazonaws.com", "ap-southeast-2": "s3.ap-southeast-2.amazonaws.com", "sa-east-1": "s3.sa-east-1.amazonaws.com", "ap-southeast-1": "s3.ap-southeast-1.amazonaws.com", "us-west-1": "s3.us-west-1.amazonaws.com"],
        partitionEndpoint: "us-east-1",
        middlewares: [AWSLoggingMiddleware()],
        possibleErrorTypes: [S3ErrorType.self],
        eventLoopGroupProvider: .useAWSClientShared
    )

    func testCreateAWSRequest() {
        let eventLoopGroup = MultiThreadedEventLoopGroup(numberOfThreads: 1)
        defer { XCTAssertNoThrow(try eventLoopGroup.syncShutdownGracefully()) }

        let input1 = C()
        let input2 = E()
        let input3 = F(fooParams: input2)

        do {
            let awsRequest = try sesClient.createAWSRequest(
                operation: "SendEmail",
                path: "/",
                httpMethod: "POST",
                input: input1
            )
            XCTAssertEqual(awsRequest.url.absoluteString, "\(sesClient.endpoint)/")
            XCTAssertEqual(String(describing: awsRequest.body), "text(\"Action=SendEmail&Value=%3Chtml%3E%3Cbody%3E%3Ca%20href%3D%22https://redsox.com%22%3ETest%3C/a%3E%3C/body%3E%3C/html%3E&Version=2013-12-01\")")
            let nioRequest: AWSHTTPRequest = awsRequest.toHTTPRequest()
            XCTAssertEqual(nioRequest.headers["Content-Type"][0], "application/x-www-form-urlencoded; charset=utf-8")
            XCTAssertEqual(nioRequest.method, HTTPMethod.POST)
        } catch {
            XCTFail(error.localizedDescription)
        }

        let kinesisClient = AWSClient(
            accessKeyId: "foo",
            secretAccessKey: "bar",
            region: nil,
            amzTarget: "Kinesis_20131202",
            service: "kinesis",
            serviceProtocol: ServiceProtocol(type: .json, version: ServiceProtocol.Version(major: 1, minor: 1)),
            apiVersion: "2013-12-02",
            middlewares: [],
            possibleErrorTypes: [KinesisErrorType.self],
            eventLoopGroupProvider: .shared(eventLoopGroup)
        )

        do {
            let awsRequest = try kinesisClient.createAWSRequest(
                operation: "PutRecord",
                path: "/",
                httpMethod: "POST",
                input: input2
            )
            XCTAssertEqual(awsRequest.url.absoluteString, "\(kinesisClient.endpoint)/")

            if let bodyAsData = awsRequest.body.asData(), let parsedBody = try JSONSerialization.jsonObject(with: bodyAsData, options: []) as? [String:Any] {
                if let member = parsedBody["Member"] as? [String:Any] {
                    if let memberKey = member["memberKey"] {
                        XCTAssertEqual(String(describing: memberKey), "memberValue")
                    } else {
                        XCTFail("Cannot parse memberKey")
                    }
                    if let memberKey2 = member["memberKey2"] {
                        XCTAssertEqual(String(describing: memberKey2), "memberValue2")
                    } else {
                      XCTFail("Cannot parse memberKey2")
                    }
                }

            }

            let nioRequest: AWSHTTPRequest = awsRequest.toHTTPRequest()
            XCTAssertEqual(nioRequest.headers["Content-Type"][0], "application/x-amz-json-1.1")
            XCTAssertEqual(nioRequest.method, HTTPMethod.POST)
        } catch {
            XCTFail(error.localizedDescription)
        }

        do {
            let awsRequest = try s3Client.createAWSRequest(
                operation: "ListObjectsV2",
                path: "/Bucket?list-type=2",
                httpMethod: "GET",
                input: input1
            )

            XCTAssertEqual(awsRequest.url.absoluteString, "https://s3.amazonaws.com/Bucket?list-type=2")
            let nioRequest: AWSHTTPRequest = awsRequest.toHTTPRequest()
            XCTAssertEqual(nioRequest.method, HTTPMethod.GET)
            XCTAssertEqual(nioRequest.body, nil)
        } catch {
            XCTFail(error.localizedDescription)
        }

        // encode for restxml
        //
        do {
            let awsRequest = try s3Client.createAWSRequest(
                operation: "payloadPath",
                path: "/Bucket?list-type=2",
                httpMethod: "POST",
                input: input3
            )

            XCTAssertNotNil(awsRequest.body)
            if let xmlData = awsRequest.body.asData() {
                let document = try XML.Document(data:xmlData)
                XCTAssertNotNil(document.rootElement())
                let payload = try XMLDecoder().decode(E.self, from: document.rootElement()!)
                XCTAssertEqual(payload.Member["memberKey2"], "memberValue2")
            }
            let nioRequest: AWSHTTPRequest = awsRequest.toHTTPRequest()
            XCTAssertEqual(nioRequest.method, HTTPMethod.POST)
        } catch {
            XCTFail(error.localizedDescription)
        }

        // encode for json
        //
        do {
            let awsRequest = try kinesisClient.createAWSRequest(
                operation: "PutRecord",
                path: "/",
                httpMethod: "POST",
                input: input3
            )
            XCTAssertNotNil(awsRequest.body)
            if let jsonData = awsRequest.body.asData() {
                let jsonBody = try! JSONSerialization.jsonObject(with: jsonData, options: .allowFragments) as! [String:Any]
                let fromJson = jsonBody["Member"]! as! [String: String]
                XCTAssertEqual(fromJson["memberKey"], "memberValue")
            }

        } catch {
            XCTFail(error.localizedDescription)
        }
    }

    func testCreateAwsRequestWithKeywordInHeader() {
        struct KeywordRequest: AWSShape {
            static var _members: [AWSShapeMember] = [
                AWSShapeMember(label: "repeat", location: .header(locationName: "repeat"), required: true, type: .string),
            ]
            let `repeat`: String
        }
        do {
            let request = KeywordRequest(repeat: "Repeat")
            let awsRequest = try s3Client.createAWSRequest(operation: "Keyword", path: "/", httpMethod: "POST", input: request)
            XCTAssertEqual(awsRequest.httpHeaders["repeat"] as? String, "Repeat")
        } catch {
            XCTFail(error.localizedDescription)
        }
    }
    
    func testCreateAwsRequestWithKeywordInQuery() {
        struct KeywordRequest: AWSShape {
            static var _members: [AWSShapeMember] = [
                AWSShapeMember(label: "self", location: .querystring(locationName: "self"), required: true, type: .string),
            ]
            let `self`: String
        }
        do {
            let request = KeywordRequest(self: "KeywordRequest")
            let awsRequest = try s3Client.createAWSRequest(operation: "Keyword", path: "/", httpMethod: "POST", input: request)
            XCTAssertEqual(awsRequest.url, URL(string:"https://s3.amazonaws.com/?self=KeywordRequest")!)
        } catch {
            XCTFail(error.localizedDescription)
        }
    }
    
    func testCreateNIORequest() {
        let eventLoopGroup = MultiThreadedEventLoopGroup(numberOfThreads: 1)
        defer { XCTAssertNoThrow(try eventLoopGroup.syncShutdownGracefully()) }

        let input2 = E()

        let kinesisClient = AWSClient(
            accessKeyId: "foo",
            secretAccessKey: "bar",
            region: nil,
            amzTarget: "Kinesis_20131202",
            service: "kinesis",
            serviceProtocol: ServiceProtocol(type: .json, version: ServiceProtocol.Version(major: 1, minor: 1)),
            apiVersion: "2013-12-02",
            middlewares: [],
            possibleErrorTypes: [KinesisErrorType.self],
            eventLoopGroupProvider: .shared(eventLoopGroup)
        )

        do {
            let awsRequest = try kinesisClient.createAWSRequest(
                operation: "PutRecord",
                path: "/",
                httpMethod: "POST",
                input: input2
            )

            let awsHTTPRequest: AWSHTTPRequest = kinesisClient.createHTTPRequest(awsRequest, signer: try kinesisClient.signer.wait())
            XCTAssertEqual(awsHTTPRequest.method, HTTPMethod.POST)
            if let host = awsHTTPRequest.headers.first(where: { $0.name == "Host" }) {
                XCTAssertEqual(host.value, "kinesis.us-east-1.amazonaws.com")
            }
            if let contentType = awsHTTPRequest.headers.first(where: { $0.name == "Content-Type" }) {
                XCTAssertEqual(contentType.value, "application/x-amz-json-1.1")
            }
            if let xAmzTarget = awsHTTPRequest.headers.first(where: { $0.name == "x-amz-target" }) {
                XCTAssertEqual(xAmzTarget.value, "Kinesis_20131202.PutRecord")
            }
        } catch {
            XCTFail(error.localizedDescription)
        }
    }

    func testUnsignedClient() {
        let input = E()
        let client = AWSClient(
            accessKeyId: "",
            secretAccessKey: "",
            region: .useast1,
            service: "s3",
            serviceProtocol: ServiceProtocol(type: .restxml),
            apiVersion: "2013-12-02",
            middlewares: [],
            eventLoopGroupProvider: .useAWSClientShared
        )

        do {
            let awsRequest = try client.createAWSRequest(
                operation: "CopyObject",
                path: "/",
                httpMethod: "PUT",
                input: input
            )

            let request: AWSHTTPRequest = client.createHTTPRequest(awsRequest, signer: try client.signer.wait())

            XCTAssertNil(request.headers["Authorization"].first)
        } catch {
            XCTFail(error.localizedDescription)
        }
    }
    func testValidateCode() {
        let response = AWSHTTPResponseImpl(
            status: .ok,
            headers: HTTPHeaders(),
            body: nil
        )
        do {
            try s3Client.validate(response: response)
        } catch {
            XCTFail(error.localizedDescription)
        }

        let failResponse = AWSHTTPResponseImpl(
            status: .forbidden,
            headers: HTTPHeaders(),
            body: nil
        )

        do {
            try s3Client.validate(response: failResponse)
            XCTFail("call to validateCode should throw an error")
        } catch {
            XCTAssertTrue(true)
        }
    }

    func testValidateXMLResponse() {
        class Output : AWSShape {
            let name : String
        }
        let responseBody = "<Output><name>hello</name></Output>"
        let awsHTTPResponse = AWSHTTPResponseImpl(
            status: .ok,
            headers: HTTPHeaders(),
            bodyData: responseBody.data(using: .utf8)!
        )
        do {
            let output : Output = try s3Client.validate(operation: "Output", response: awsHTTPResponse)
            XCTAssertEqual(output.name, "hello")
        } catch {
            XCTFail(error.localizedDescription)
        }
    }

    func testValidateXMLPayloadResponse() {
        class Output : AWSShape {
            static let payloadPath: String? = "name"
            let name : String
        }
        let response = AWSHTTPResponseImpl(
            status: .ok,
            headers: HTTPHeaders(),
            bodyData: "<name>hello</name>".data(using: .utf8)!
        )
        do {
            let output : Output = try s3Client.validate(operation: "Output", response: response)
            XCTAssertEqual(output.name, "hello")
        } catch {
            XCTFail(error.localizedDescription)
        }
    }

    func testValidateXMLError() {
        let response = AWSHTTPResponseImpl(
            status: .notFound,
            headers: HTTPHeaders(),
            bodyData: "<Error><Code>NoSuchKey</Code><Message>It doesn't exist</Message></Error>".data(using: .utf8)!
        )
        do {
            try s3Client.validate(response: response)
            XCTFail("Should not get here")
        } catch S3ErrorType.noSuchKey(let message) {
            XCTAssertEqual(message, "Message: It doesn't exist")
        } catch {
            XCTFail("Throwing the wrong error")
        }
    }

    func testValidateJSONResponse() {
        class Output : AWSShape {
            let name : String
        }
        let response = AWSHTTPResponseImpl(
            status: .ok,
            headers: HTTPHeaders(),
            bodyData: "{\"name\":\"hello\"}".data(using: .utf8)!
        )
        do {
            let output : Output = try kinesisClient.validate(operation: "Output", response: response)
            XCTAssertEqual(output.name, "hello")
        } catch {
            XCTFail(error.localizedDescription)
        }
    }

    func testValidateJSONPayloadResponse() {
        class Output2 : AWSShape {
            let name : String
        }
        class Output : AWSShape {
            static let payloadPath: String? = "output2"
            let output2 : Output2
        }
        let response = AWSHTTPResponseImpl(
            status: .ok,
            headers: HTTPHeaders(),
            bodyData: "{\"name\":\"hello\"}".data(using: .utf8)!
        )
        do {
            let output : Output = try kinesisClient.validate(operation: "Output", response: response)
            XCTAssertEqual(output.output2.name, "hello")
        } catch {
            XCTFail(error.localizedDescription)
        }
    }

    func testValidateJSONError() {
        let response = AWSHTTPResponseImpl(
            status: .notFound,
            headers: HTTPHeaders(),
            bodyData: "{\"__type\":\"ResourceNotFoundException\", \"message\": \"Donald Where's Your Troosers?\"}".data(using: .utf8)!
        )
        do {
            try kinesisClient.validate(response: response)
            XCTFail("Should not get here")
        } catch KinesisErrorType.resourceNotFoundException(let message) {
            XCTAssertEqual(message, "Donald Where's Your Troosers?")
        } catch {
            XCTFail("Throwing the wrong error")
        }
    }
<<<<<<< HEAD

=======
    
    func testDataInJsonPayload() {
        struct DataContainer: AWSShape {
            let data: Data
        }
        struct J: AWSShape {
            public static let payloadPath: String? = "dataContainer"
            public static var _members: [AWSShapeMember] = [
                AWSShapeMember(label: "dataContainer", required: false, type: .structure),
            ]
            let dataContainer: DataContainer
        }
        let input = J(dataContainer: DataContainer(data: Data("test data".utf8)))
        do {
            _ = try kinesisClient.createAWSRequest(
                operation: "PutRecord",
                path: "/",
                httpMethod: "POST",
                input: input
            )
        } catch {
            XCTFail(error.localizedDescription)
        }
    }
>>>>>>> fc7f9eef
}

/// Error enum for Kinesis
public enum KinesisErrorType: AWSErrorType {
    case resourceNotFoundException(message: String?)
}

extension KinesisErrorType {
    public init?(errorCode: String, message: String?){
        var errorCode = errorCode
        if let index = errorCode.firstIndex(of: "#") {
            errorCode = String(errorCode[errorCode.index(index, offsetBy: 1)...])
        }
        switch errorCode {
        case "ResourceNotFoundException":
            self = .resourceNotFoundException(message: message)
        default:
            return nil
        }
    }

    public var description : String {
        switch self {
        case .resourceNotFoundException(let message):
            return "ResourceNotFoundException :\(message ?? "")"
        }
    }
}

/// Error enum for S3
public enum S3ErrorType: AWSErrorType {
    case noSuchKey(message: String?)
}

extension S3ErrorType {
    public init?(errorCode: String, message: String?){
        var errorCode = errorCode
        if let index = errorCode.firstIndex(of: "#") {
            errorCode = String(errorCode[errorCode.index(index, offsetBy: 1)...])
        }
        switch errorCode {
        case "NoSuchKey":
            self = .noSuchKey(message: message)
        default:
            return nil
        }
    }

    public var description : String {
        switch self {
        case .noSuchKey(let message):
            return "NoSuchKey :\(message ?? "")"
        }
    }
}<|MERGE_RESOLUTION|>--- conflicted
+++ resolved
@@ -344,7 +344,7 @@
             XCTFail(error.localizedDescription)
         }
     }
-    
+
     func testCreateAwsRequestWithKeywordInQuery() {
         struct KeywordRequest: AWSShape {
             static var _members: [AWSShapeMember] = [
@@ -360,7 +360,7 @@
             XCTFail(error.localizedDescription)
         }
     }
-    
+
     func testCreateNIORequest() {
         let eventLoopGroup = MultiThreadedEventLoopGroup(numberOfThreads: 1)
         defer { XCTAssertNoThrow(try eventLoopGroup.syncShutdownGracefully()) }
@@ -563,10 +563,7 @@
             XCTFail("Throwing the wrong error")
         }
     }
-<<<<<<< HEAD
-
-=======
-    
+
     func testDataInJsonPayload() {
         struct DataContainer: AWSShape {
             let data: Data
@@ -590,7 +587,6 @@
             XCTFail(error.localizedDescription)
         }
     }
->>>>>>> fc7f9eef
 }
 
 /// Error enum for Kinesis
