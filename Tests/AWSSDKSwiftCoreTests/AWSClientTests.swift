//
//  AWSClient.swift
//  AWSSDKSwift
//
//  Created by Jonathan McAllister on 2018/10/13.
//
//

import Foundation
import NIOHTTP1
import XCTest
@testable import AWSSDKSwiftCore

class AWSClientTests: XCTestCase {

    static var allTests : [(String, (AWSClientTests) -> () throws -> Void)] {
        return [
            ("testGetCredential", testGetCredential),
            ("testCreateAWSRequest", testCreateAWSRequest),
            ("testCreateNIORequest", testCreateNIORequest),
            ("testValidateCode", testValidateCode),
            ("testValidateXMLResponse", testValidateXMLResponse),
            ("testValidateXMLPayloadResponse", testValidateXMLPayloadResponse),
            ("testValidateXMLError", testValidateXMLError),
            ("testValidateJSONResponse", testValidateJSONResponse),
            ("testValidateJSONPayloadResponse", testValidateJSONPayloadResponse),
            ("testValidateJSONError", testValidateJSONError),
        ]
    }

    struct C: AWSShape {
        public static var _members: [AWSShapeMember] = [
            AWSShapeMember(label: "value", location: .header(locationName: "value"), required: true, type: .string)
        ]

        let value = "<html><body><a href=\"https://redsox.com\">Test</a></body></html>"

        private enum CodingKeys: String, CodingKey {
            case value = "Value"
        }
    }

    struct E: AWSShape {
        public static var _members: [AWSShapeMember] = [
            AWSShapeMember(label: "Member", required: true, type: .list),
        ]

        let Member = ["memberKey": "memberValue", "memberKey2" : "memberValue2"]

        private enum CodingKeys: String, CodingKey {
            case Member = "Member"
        }
    }

    struct F: AWSShape {
        public static let payloadPath: String? = "fooParams"

        public static var _members: [AWSShapeMember] = [
            AWSShapeMember(label: "Member", required: true, type: .list),
            AWSShapeMember(label: "fooParams", required: false, type: .structure),
        ]

        public let fooParams: E?

        public init(fooParams: E? = nil) {
            self.fooParams = fooParams
        }

        private enum CodingKeys: String, CodingKey {
            case fooParams = "fooParams"
        }
    }


    func testGetCredential() {
        let sesClient = AWSClient(
            accessKeyId: "key",
            secretAccessKey: "secret",
            region: nil,
            service: "email",
            serviceProtocol: ServiceProtocol(type: .query),
            apiVersion: "2013-12-01",
            middlewares: [],
            possibleErrorTypes: [SESErrorType.self]
        )

        do {
            let credentialForSignature = try sesClient.signer.manageCredential().wait()
            XCTAssertEqual(credentialForSignature.accessKeyId, "key")
            XCTAssertEqual(credentialForSignature.secretAccessKey, "secret")
        } catch {
            XCTFail(error.localizedDescription)
        }
    }

    struct G: AWSShape {
        public static let payloadPath: String? = "data"

        public static var members: [AWSShapeMember] = [
            AWSShapeMember(label: "data", required: true, type: .blob)
        ]

        public let data: Data

        public init(data: Data) {
            self.data = data
        }

        private enum CodingKeys: String, CodingKey {
        case data = "data"
        }
    }

    let sesClient = AWSClient(
        accessKeyId: "foo",
        secretAccessKey: "bar",
        region: nil,
        service: "email",
        serviceProtocol: ServiceProtocol(type: .query),
        apiVersion: "2013-12-01",
        middlewares: [AWSLoggingMiddleware()],
        possibleErrorTypes: [SESErrorType.self]
    )

    let kinesisClient = AWSClient(
        accessKeyId: "foo",
        secretAccessKey: "bar",
        region: nil,
        amzTarget: "Kinesis_20131202",
        service: "kinesis",
        serviceProtocol: ServiceProtocol(type: .json, version: ServiceProtocol.Version(major: 1, minor: 1)),
        apiVersion: "2013-12-02",
        middlewares: [AWSLoggingMiddleware()],
        possibleErrorTypes: [KinesisErrorType.self]
    )

    let s3Client = AWSClient(
        accessKeyId: "foo",
        secretAccessKey: "bar",
        region: nil,
        service: "s3",
        serviceProtocol: ServiceProtocol(type: .restxml),
        apiVersion: "2006-03-01",
        endpoint: nil,
        serviceEndpoints: ["us-west-2": "s3.us-west-2.amazonaws.com", "eu-west-1": "s3.eu-west-1.amazonaws.com", "us-east-1": "s3.amazonaws.com", "ap-northeast-1": "s3.ap-northeast-1.amazonaws.com", "s3-external-1": "s3-external-1.amazonaws.com", "ap-southeast-2": "s3.ap-southeast-2.amazonaws.com", "sa-east-1": "s3.sa-east-1.amazonaws.com", "ap-southeast-1": "s3.ap-southeast-1.amazonaws.com", "us-west-1": "s3.us-west-1.amazonaws.com"],
        partitionEndpoint: "us-east-1",
        middlewares: [AWSLoggingMiddleware()],
        possibleErrorTypes: [S3ErrorType.self]
    )

    func testCreateAWSRequest() {
        let input1 = C()
        let input2 = E()
        let input3 = F(fooParams: input2)

        do {
            let awsRequest = try sesClient.debugCreateAWSRequest(
                operation: "SendEmail",
                path: "/",
                httpMethod: "POST",
                input: input1
            )
            XCTAssertEqual(awsRequest.url.absoluteString, "\(sesClient.endpoint)/")
            XCTAssertEqual(String(describing: awsRequest.body), "text(\"Action=SendEmail&Value=%3Chtml%3E%3Cbody%3E%3Ca%20href%3D%22https://redsox.com%22%3ETest%3C/a%3E%3C/body%3E%3C/html%3E&Version=2013-12-01\")")
            let nioRequest = try awsRequest.toNIORequest()
            XCTAssertEqual(nioRequest.head.headers["Content-Type"][0], "application/x-www-form-urlencoded; charset=utf-8")
            XCTAssertEqual(nioRequest.head.method, HTTPMethod.POST)
        } catch {
            XCTFail(error.localizedDescription)
        }

        let kinesisClient = AWSClient(
            accessKeyId: "foo",
            secretAccessKey: "bar",
            region: nil,
            amzTarget: "Kinesis_20131202",
            service: "kinesis",
            serviceProtocol: ServiceProtocol(type: .json, version: ServiceProtocol.Version(major: 1, minor: 1)),
            apiVersion: "2013-12-02",
            middlewares: [],
            possibleErrorTypes: [KinesisErrorType.self]
        )

        do {
            let awsRequest = try kinesisClient.debugCreateAWSRequest(
                operation: "PutRecord",
                path: "/",
                httpMethod: "POST",
                input: input2
            )
            XCTAssertEqual(awsRequest.url.absoluteString, "\(kinesisClient.endpoint)/")

            if let bodyAsData = awsRequest.body.asData(), let parsedBody = try JSONSerialization.jsonObject(with: bodyAsData, options: []) as? [String:Any] {
                if let member = parsedBody["Member"] as? [String:Any] {
                    if let memberKey = member["memberKey"] {
                        XCTAssertEqual(String(describing: memberKey), "memberValue")
                    } else {
                        XCTFail("Cannot parse memberKey")
                    }
                    if let memberKey2 = member["memberKey2"] {
                        XCTAssertEqual(String(describing: memberKey2), "memberValue2")
                    } else {
                      XCTFail("Cannot parse memberKey2")
                    }
                }

            }

            let nioRequest = try awsRequest.toNIORequest()
            XCTAssertEqual(nioRequest.head.headers["Content-Type"][0], "application/x-amz-json-1.1")
            XCTAssertEqual(nioRequest.head.method, HTTPMethod.POST)
        } catch {
            XCTFail(error.localizedDescription)
        }

        do {
            let awsRequest = try s3Client.debugCreateAWSRequest(
                operation: "ListObjectsV2",
                path: "/Bucket?list-type=2",
                httpMethod: "GET",
                input: input1
            )

            XCTAssertEqual(awsRequest.url.absoluteString, "https://s3.amazonaws.com/Bucket?list-type=2")
            let nioRequest = try awsRequest.toNIORequest()
            XCTAssertEqual(nioRequest.head.method, HTTPMethod.GET)
            XCTAssertEqual(nioRequest.body, Data())
        } catch {
            XCTFail(error.localizedDescription)
        }

        // encode for restxml
        //
        do {
            let awsRequest = try s3Client.debugCreateAWSRequest(
                operation: "payloadPath",
                path: "/Bucket?list-type=2",
                httpMethod: "POST",
                input: input3
            )

            XCTAssertNotNil(awsRequest.body)
            if let xmlData = awsRequest.body.asData() {
                let document = try XML.Document(data:xmlData)
                XCTAssertNotNil(document.rootElement())
                let payload = try XMLDecoder().decode(E.self, from: document.rootElement()!)
                XCTAssertEqual(payload.Member["memberKey2"], "memberValue2")
            }
            let nioRequest = try awsRequest.toNIORequest()
            XCTAssertEqual(nioRequest.head.method, HTTPMethod.POST)
        } catch {
            XCTFail(error.localizedDescription)
        }

        // encode for json
        //
        do {
            let awsRequest = try kinesisClient.debugCreateAWSRequest(
                operation: "PutRecord",
                path: "/",
                httpMethod: "POST",
                input: input3
            )
            XCTAssertNotNil(awsRequest.body)
            if let jsonData = awsRequest.body.asData() {
                let jsonBody = try! JSONSerialization.jsonObject(with: jsonData, options: .allowFragments) as! [String:Any]
                let fromJson = jsonBody["Member"]! as! [String: String]
                XCTAssertEqual(fromJson["memberKey"], "memberValue")
            }

        } catch {
            XCTFail(error.localizedDescription)
        }
    }

    func testCreateNIORequest() {
        let input2 = E()

        let kinesisClient = AWSClient(
            accessKeyId: "foo",
            secretAccessKey: "bar",
            region: nil,
            amzTarget: "Kinesis_20131202",
            service: "kinesis",
            serviceProtocol: ServiceProtocol(type: .json, version: ServiceProtocol.Version(major: 1, minor: 1)),
            apiVersion: "2013-12-02",
            middlewares: [],
            possibleErrorTypes: [KinesisErrorType.self]
        )

        do {
            let awsRequest = try kinesisClient.debugCreateAWSRequest(
                operation: "PutRecord",
                path: "/",
                httpMethod: "POST",
                input: input2
            )

            let nioRequest = try kinesisClient.createNioRequest(awsRequest)
            XCTAssertEqual(nioRequest.head.method, HTTPMethod.POST)
            if let host = nioRequest.head.headers.first(where: { $0.name == "Host" }) {
                XCTAssertEqual(host.value, "kinesis.us-east-1.amazonaws.com")
            }
            if let contentType = nioRequest.head.headers.first(where: { $0.name == "Content-Type" }) {
                XCTAssertEqual(contentType.value, "application/x-amz-json-1.1")
            }
            if let xAmzTarget = nioRequest.head.headers.first(where: { $0.name == "x-amz-target" }) {
                XCTAssertEqual(xAmzTarget.value, "Kinesis_20131202.PutRecord")
            }

        } catch {
            XCTFail(error.localizedDescription)
        }
    }

    func testValidateCode() {
        let response = Response(
            head: HTTPResponseHead(
                version: HTTPVersion(major: 1, minor: 1),
                status: HTTPResponseStatus(statusCode: 200)
            ),
            body: Data()
        )
        do {
            try s3Client.debugValidate(response: response)
        } catch {
            XCTFail(error.localizedDescription)
        }

        let failResponse = Response(
            head: HTTPResponseHead(
                version: HTTPVersion(major: 1, minor: 1),
                status: HTTPResponseStatus(statusCode: 403)
            ),
            body: Data()
        )

        do {
            try s3Client.debugValidate(response: failResponse)
            XCTFail("call to validateCode should throw an error")
        } catch {
            XCTAssertTrue(true)
        }
    }

    func testValidateXMLResponse() {
        class Output : AWSShape {
            let name : String
        }
        let response = Response(
            head: HTTPResponseHead(
                version: HTTPVersion(major: 1, minor: 1),
                status: HTTPResponseStatus(statusCode: 200)
            ),
            body: "<Output><name>hello</name></Output>".data(using: .utf8)!
        )
        do {
            let output : Output = try s3Client.debugValidate(operation: "Output", response: response)
            XCTAssertEqual(output.name, "hello")
        } catch {
            XCTFail(error.localizedDescription)
        }
    }
    
    func testValidateXMLPayloadResponse() {
        class Output : AWSShape {
            static let payloadPath: String? = "name"
            let name : String
        }
        let response = Response(
            head: HTTPResponseHead(
                version: HTTPVersion(major: 1, minor: 1),
                status: HTTPResponseStatus(statusCode: 200)
            ),
            body: "<name>hello</name>".data(using: .utf8)!
        )
        do {
            let output : Output = try s3Client.debugValidate(operation: "Output", response: response)
            XCTAssertEqual(output.name, "hello")
        } catch {
            XCTFail(error.localizedDescription)
        }
    }
    
    func testValidateXMLError() {
        let response = Response(
            head: HTTPResponseHead(
                version: HTTPVersion(major: 1, minor: 1),
                status: HTTPResponseStatus(statusCode: 404)
            ),
            body: "<Error><Code>NoSuchKey</Code><Message>It doesn't exist</Message></Error>".data(using: .utf8)!
        )
        do {
            try s3Client.debugValidate(response: response)
            XCTFail("Should not get here")
        } catch S3ErrorType.noSuchKey(let message) {
            XCTAssertEqual(message, "Message: It doesn't exist")
        } catch {
            XCTFail("Throwing the wrong error")
        }
    }

    func testValidateJSONResponse() {
        class Output : AWSShape {
            let name : String
        }
        let response = Response(
            head: HTTPResponseHead(
                version: HTTPVersion(major: 1, minor: 1),
                status: HTTPResponseStatus(statusCode: 200)
            ),
            body: "{\"name\":\"hello\"}".data(using: .utf8)!
        )
        do {
            let output : Output = try kinesisClient.debugValidate(operation: "Output", response: response)
            XCTAssertEqual(output.name, "hello")
        } catch {
            XCTFail(error.localizedDescription)
        }
    }
    
    func testValidateJSONPayloadResponse() {
        class Output2 : AWSShape {
            let name : String
        }
        class Output : AWSShape {
            static let payloadPath: String? = "output2"
            let output2 : Output2
        }
        let response = Response(
            head: HTTPResponseHead(
                version: HTTPVersion(major: 1, minor: 1),
                status: HTTPResponseStatus(statusCode: 200)
            ),
            body: "{\"name\":\"hello\"}".data(using: .utf8)!
        )
        do {
            let output : Output = try kinesisClient.debugValidate(operation: "Output", response: response)
            XCTAssertEqual(output.output2.name, "hello")
        } catch {
            XCTFail(error.localizedDescription)
        }
    }
    
    func testValidateJSONError() {
        let response = Response(
            head: HTTPResponseHead(
                version: HTTPVersion(major: 1, minor: 1),
                status: HTTPResponseStatus(statusCode: 404)
            ),
            body: "{\"__type\":\"ResourceNotFoundException\", \"message\": \"Donald Where's Your Troosers?\"}".data(using: .utf8)!
        )
        do {
            try kinesisClient.debugValidate(response: response)
            XCTFail("Should not get here")
        } catch KinesisErrorType.resourceNotFoundException(let message) {
            XCTAssertEqual(message, "Donald Where's Your Troosers?")
        } catch {
            XCTFail("Throwing the wrong error")
        }
    }
}

/// Error enum for Kinesis
public enum KinesisErrorType: AWSErrorType {
    case resourceNotFoundException(message: String?)
}

extension KinesisErrorType {
    public init?(errorCode: String, message: String?){
        var errorCode = errorCode
        if let index = errorCode.firstIndex(of: "#") {
            errorCode = String(errorCode[errorCode.index(index, offsetBy: 1)...])
        }
        switch errorCode {
        case "ResourceNotFoundException":
            self = .resourceNotFoundException(message: message)
        default:
            return nil
        }
    }

    public var description : String {
        switch self {
        case .resourceNotFoundException(let message):
            return "ResourceNotFoundException :\(message ?? "")"
        }
    }
}

/// Error enum for SES
public enum SESErrorType: AWSErrorType {
    case messageRejected(message: String?)
}

extension SESErrorType {
    public init?(errorCode: String, message: String?){
        var errorCode = errorCode
        if let index = errorCode.firstIndex(of: "#") {
            errorCode = String(errorCode[errorCode.index(index, offsetBy: 1)...])
        }
        switch errorCode {
        case "MessageRejected":
            self = .messageRejected(message: message)
        default:
            return nil
        }
    }

    public var description : String {
        switch self {
        case .messageRejected(let message):
            return "MessageRejected :\(message ?? "")"
        }
    }
}

/// Error enum for S3
public enum S3ErrorType: AWSErrorType {
    case noSuchKey(message: String?)
}

extension S3ErrorType {
<<<<<<< HEAD
  public init?(errorCode: String, message: String?){
      var errorCode = errorCode
      if let index = errorCode.firstIndex(of: "#") {
          errorCode = String(errorCode[errorCode.index(index, offsetBy: 1)...])
      }
      switch errorCode {
      case "NoSuchKey":
          self = .noSuchKey(message: message)
      default:
          return nil
      }
  }
=======
    public init?(errorCode: String, message: String?){
        var errorCode = errorCode
        if let index = errorCode.index(of: "#") {
            errorCode = String(errorCode[errorCode.index(index, offsetBy: 1)...])
        }
        switch errorCode {
        case "NoSuchKey":
            self = .noSuchKey(message: message)
        default:
            return nil
        }
    }

    public var description : String {
        switch self {
        case .noSuchKey(let message):
            return "NoSuchKey :\(message ?? "")"
        }
    }
>>>>>>> e415e222
}<|MERGE_RESOLUTION|>--- conflicted
+++ resolved
@@ -361,7 +361,7 @@
             XCTFail(error.localizedDescription)
         }
     }
-    
+
     func testValidateXMLPayloadResponse() {
         class Output : AWSShape {
             static let payloadPath: String? = "name"
@@ -381,7 +381,7 @@
             XCTFail(error.localizedDescription)
         }
     }
-    
+
     func testValidateXMLError() {
         let response = Response(
             head: HTTPResponseHead(
@@ -418,7 +418,7 @@
             XCTFail(error.localizedDescription)
         }
     }
-    
+
     func testValidateJSONPayloadResponse() {
         class Output2 : AWSShape {
             let name : String
@@ -441,7 +441,7 @@
             XCTFail(error.localizedDescription)
         }
     }
-    
+
     func testValidateJSONError() {
         let response = Response(
             head: HTTPResponseHead(
@@ -521,23 +521,9 @@
 }
 
 extension S3ErrorType {
-<<<<<<< HEAD
-  public init?(errorCode: String, message: String?){
-      var errorCode = errorCode
-      if let index = errorCode.firstIndex(of: "#") {
-          errorCode = String(errorCode[errorCode.index(index, offsetBy: 1)...])
-      }
-      switch errorCode {
-      case "NoSuchKey":
-          self = .noSuchKey(message: message)
-      default:
-          return nil
-      }
-  }
-=======
     public init?(errorCode: String, message: String?){
         var errorCode = errorCode
-        if let index = errorCode.index(of: "#") {
+        if let index = errorCode.firstIndex(of: "#") {
             errorCode = String(errorCode[errorCode.index(index, offsetBy: 1)...])
         }
         switch errorCode {
@@ -554,5 +540,4 @@
             return "NoSuchKey :\(message ?? "")"
         }
     }
->>>>>>> e415e222
 }